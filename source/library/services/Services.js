"use strict";

/**
 * @module library.services
 */

/**
 * @class Services
 * @extends SvSummaryNode
 * @classdesc Services class that manages various AI and other services.
 */
(class Services extends SvSummaryNode {

    /**
     * @static
     * @description Initializes the class as a singleton.
     * @category Initialization
     */
    static initClass () {
        this.setIsSingleton(true);
    }

    /**
     * @description Initializes the prototype slots for the Services class.
     * @category Initialization
     */
    initPrototypeSlots () {

        // SvImageMosaics

        {
            const slot = this.newSlot("imageMosaics", null);
            slot.setFinalInitProto(SvImageMosaics);
            slot.setIsSubnodeField(true);
            slot.setShouldStoreSlot(true);
        }

        {
            const slot = this.newSlot("firebaseService", null);
            slot.setShouldStoreSlot(true);
            slot.setFinalInitProto(FirebaseService);
            slot.setIsSubnodeField(true);
        }

        /**
         * @member {LeonardoService} leonardoService
         * @category AI Service
         */
        /*
        {
            const slot = this.newSlot("leonardoService", null);
            slot.setShouldStoreSlot(true);
            slot.setFinalInitProto(LeonardoService);
            slot.setIsSubnodeField(true);
            slot.setSlotType("LeonardoService");
        }
        */

        /**
         * @member {AnthropicService} anthropicService
         * @category AI Service
         */
        {
            const slot = this.newSlot("anthropicService", null);
            slot.setShouldStoreSlot(true);
            slot.setFinalInitProto(AnthropicService);
            slot.setIsSubnodeField(true);
        }

        /**
         * @member {GeminiService} geminiService
         * @category AI Service
         */
        {
            const slot = this.newSlot("geminiService", null);
            slot.setShouldStoreSlot(true);
            slot.setFinalInitProto(GeminiService);
            slot.setIsSubnodeField(true);
        }

        /**
         * @member {XaiService} xaiService
         * @category AI Service
         */
        {
            const slot = this.newSlot("xaiService", null);
            slot.setShouldStoreSlot(true);
            slot.setFinalInitProto(XaiService);
            slot.setIsSubnodeField(true);
        }

        /**
         * @member {PiApiService} piApiService
         * @category AI Service
         */
        /*
        {
            const slot = this.newSlot("piApiService", null);
            slot.setShouldStoreSlot(true);
            slot.setFinalInitProto(PiApiService);
            slot.setIsSubnodeField(true);
            slot.setSlotType("PiApiService");
        }
        */

        /**
         * @member {ImagineProService} imagineProService
         * @category AI Service
         */
        {
            const slot = this.newSlot("imagineProService", null);
            slot.setShouldStoreSlot(true);
            slot.setFinalInitProto(ImagineProService);
            slot.setIsSubnodeField(true);
        }


        /**
         * @member {OpenAiService} openAiService
         * @category AI Service
         */
        {
            const slot = this.newSlot("openAiService", null);
            slot.setShouldStoreSlot(true);
            slot.setFinalInitProto(OpenAiService);
            slot.setIsSubnodeField(true);
        }

        /**
         * @member {DeepSeekService} deepSeekService
         * @category AI Service
         */
        {
            const slot = this.newSlot("deepSeekService", null);
            slot.setShouldStoreSlot(true);
            slot.setFinalInitProto(DeepSeekService);
            slot.setIsSubnodeField(true);
        }

        /**
         * @member {GroqService} groqService
         * @category AI Service
         */
        {
            const slot = this.newSlot("groqService", null);
            slot.setShouldStoreSlot(true);
            slot.setFinalInitProto(GroqService);
            slot.setIsSubnodeField(true);
        }

        /*
        {
            const slot = this.newSlot("midjourneyService", null)
            slot.setShouldStoreSlot(true);
            slot.setFinalInitProto(MJService);
            slot.setIsSubnodeField(true);
        }
        */

        /*
        {
            const slot = this.newSlot("azureService", null)
            slot.setShouldStoreSlot(true);
            slot.setFinalInitProto(AzureService);
            slot.setIsSubnodeField(true);
        }
        */

        /**
         * @member {YouTubeService} youtubeService
         * @category Video Service
         */
        {
            const slot = this.newSlot("youtubeService", null);
            slot.setShouldStoreSlot(true);
            slot.setFinalInitProto(YouTubeService);
            slot.setIsSubnodeField(true);
        }

        /**
         * @member {PeerService} peerService
         * @category Networking
         */
        /*
        {
            const slot = this.newSlot("peerService", null)
            slot.setShouldStoreSlot(true);
            slot.setFinalInitProto(PeerService);
            slot.setIsSubnodeField(true);
        }
        */

        /**
         * @member {SpeechToTextSessions} speechToTextSessions
         * @category Audio Processing
         */
        {
            const slot = this.newSlot("speechToTextSessions", null);
            slot.setShouldStoreSlot(true);
            slot.setFinalInitProto(SpeechToTextSessions);
            slot.setIsSubnodeField(true);
        }

        /**
         * @member {ProxyServers} proxyServers
         * @category Networking
         */
        {
            const slot = this.newSlot("proxyServers", null);
            slot.setShouldStoreSlot(true);
            slot.setFinalInitProto(ProxyServers);
            slot.setIsSubnodeField(true);
        }

        /**
         * @member {HomeAssistants} homeAssistants
         * @category Home Automation
         */
        {
            const slot = this.newSlot("homeAssistants", null);
            slot.setShouldStoreSlot(true);
            slot.setFinalInitProto(HomeAssistants);
            slot.setIsSubnodeField(true);
        }

        {
            const slot = this.newSlot("defaultChatModel", null);
            slot.setShouldStoreSlot(true);
            slot.setIsSubnodeField(false);
            slot.setSlotType("AiChatModel");
        }
    }

    initPrototype () {
        this.setTitle("Services");
        this.setShouldStore(true);
        this.setShouldStoreSubnodes(false);
        this.setNodeCanReorderSubnodes(false);
    }

    finalInit () {
        super.finalInit();
        this.thisPrototype().initPrototype();
        //this.scheduleMethod("markAsMutated", 1000);
        this.setupDefaultChatModel();
    }

    /*
    markAsMutated () {
        this.defaultStore().onDidMutateObject(this);
    }
    */

    /**
     * @description Returns an array of AI services.
     * @returns {Array} An array of AI service instances.
     * @category AI Service
     */
    aiServices () {
        const values = this.subnodeFields().map(sn => sn.value());
        return values.filter(sn => sn.thisClass().isKindOf(AiService));
    }

    // --- ai model helpers ---

<<<<<<< HEAD
    /**
     * @description Returns the default chat model.
     * @returns {Object} The default chat model.
     * @category AI Service
     */
    defaultChatModel () {
        return this.anthropicService().defaultChatModel();
        //return this.geminiService().defaultChatModel();
=======
    setupDefaultChatModel () {
        //const defaultChatService = this.geminiService();
        const defaultChatService = this.anthropicService();
        const model = defaultChatService.defaultChatModel();
        this.setDefaultChatModel(model);
        return this;
>>>>>>> ba5975fa
    }

    /**
     * @description Returns an array of all chat models across all AI services.
     * @returns {Array} An array of chat model instances.
     * @category AI Service
     */
    chatModels () {
        return this.aiServices().map(s => s.models().subnodes()).flat();
    }

    /**
     * @description Returns an array of all chat model names.
     * @returns {Array} An array of chat model names.
     * @category AI Service
     */
    chatModelNames () {
        const names = this.chatModels().map(m => m.modelName());
        return names;
    }

    /**
     * @description Finds and returns a chat model with the given name.
     * @param {string} name - The name of the chat model to find.
     * @returns {Object|undefined} The chat model with the given name, or undefined if not found.
     * @category AI Service
     */
    chatModelWithName (name) {
        const match = this.chatModels().detect(m => m.modelName() === name);
        if (!match) {
            console.log("--------------------------------");
            console.warn(this.logPrefix() + " chat model with name '" + name + "' not found in " + JSON.stringify(this.chatModelNames()));
            console.log("--------------------------------");
            debugger;
        }
        return match;
    }

}.initThisClass());<|MERGE_RESOLUTION|>--- conflicted
+++ resolved
@@ -263,23 +263,12 @@
 
     // --- ai model helpers ---
 
-<<<<<<< HEAD
-    /**
-     * @description Returns the default chat model.
-     * @returns {Object} The default chat model.
-     * @category AI Service
-     */
-    defaultChatModel () {
-        return this.anthropicService().defaultChatModel();
-        //return this.geminiService().defaultChatModel();
-=======
     setupDefaultChatModel () {
         //const defaultChatService = this.geminiService();
         const defaultChatService = this.anthropicService();
         const model = defaultChatService.defaultChatModel();
         this.setDefaultChatModel(model);
         return this;
->>>>>>> ba5975fa
     }
 
     /**
